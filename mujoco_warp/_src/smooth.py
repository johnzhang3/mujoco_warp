--- conflicted
+++ resolved
@@ -700,7 +700,12 @@
         length[worldid, actid] = 0.0
         if trntype == wp.static(TrnType.JOINTINPARENT.value):
           quat_neg = math.quat_inv(
-            wp.quat(qpos[qadr + 3], qpos[qadr + 4], qpos[qadr + 5], qpos[qadr + 6])
+            wp.quat(
+              qpos[qadr + 3],
+              qpos[qadr + 4],
+              qpos[qadr + 5],
+              qpos[qadr + 6],
+            )
           )
           gearaxis = math.rot_vec_quat(wp.spatial_bottom(gear), quat_neg)
           moment[worldid, actid, vadr + 0] = gear[0]
@@ -875,7 +880,10 @@
       wp.tile_store(x[worldid], x_slice, offset=(dofid,))
 
     wp.launch_tiled(
-      cho_solve, dim=(d.nworld, size), inputs=[m, L, x, y, adr], block_dim=block_dim
+      cho_solve,
+      dim=(d.nworld, size),
+      inputs=[m, L, x, y, adr],
+      block_dim=block_dim,
     )
 
   qLD_tileadr, qLD_tilesize = m.qLD_tileadr.numpy(), m.qLD_tilesize.numpy()
@@ -920,7 +928,10 @@
       wp.tile_store(x[worldid], x_slice, offset=(dofid,))
 
     wp.launch_tiled(
-      cholesky, dim=(d.nworld, size), inputs=[m, adr, M, x, y], block_dim=block_dim
+      cholesky,
+      dim=(d.nworld, size),
+      inputs=[m, adr, M, x, y],
+      block_dim=block_dim,
     )
 
   qLD_tileadr, qLD_tilesize = m.qLD_tileadr.numpy(), m.qLD_tilesize.numpy()
@@ -939,7 +950,6 @@
     _factor_solve_i_dense(m, d, M, x, y)
 
 
-<<<<<<< HEAD
 def subtree_vel(m: Model, d: Data):
   """Subtree linear velocity and angular momentum."""
 
@@ -1027,7 +1037,8 @@
     beg = body_treeadr[i]
     end = m.nbody if i == len(body_treeadr) - 1 else body_treeadr[i + 1]
     wp.launch(_angular_momentum, dim=[d.nworld, end - beg], inputs=[m, d, beg])
-=======
+
+
 def tendon(m: Model, d: Data):
   """Computes tendon lengths and moments."""
 
@@ -1060,5 +1071,4 @@
 
     wp.launch(_joint_tendon, dim=(d.nworld, m.wrap_jnt_adr.size), inputs=[m, d])
 
-  # TODO(team): spatial
->>>>>>> 2c421042
+  # TODO(team): spatial