# Copyright 2025 The Newton Developers
#
# Licensed under the Apache License, Version 2.0 (the "License");
# you may not use this file except in compliance with the License.
# You may obtain a copy of the License at
#
#     http://www.apache.org/licenses/LICENSE-2.0
#
# Unless required by applicable law or agreed to in writing, software
# distributed under the License is distributed on an "AS IS" BASIS,
# WITHOUT WARRANTIES OR CONDITIONS OF ANY KIND, either express or implied.
# See the License for the specific language governing permissions and
# limitations under the License.
# ==============================================================================

from typing import Optional

import mujoco
import numpy as np
import warp as wp
from packaging import version

from . import support
from . import types


def put_model(mjm: mujoco.MjModel) -> types.Model:
  # check supported features
  for field, field_types, field_str in (
    (mjm.actuator_trntype, types.TrnType, "Actuator transmission type"),
    (mjm.actuator_dyntype, types.DynType, "Actuator dynamics type"),
    (mjm.actuator_gaintype, types.GainType, "Gain type"),
    (mjm.actuator_biastype, types.BiasType, "Bias type"),
    (mjm.eq_type, types.EqType, "Equality constraint types"),
    (mjm.geom_type, types.GeomType, "Geom type"),
    (mjm.sensor_type, types.SensorType, "Sensor types"),
    (mjm.wrap_type, types.WrapType, "Wrap types"),
  ):
    unsupported = ~np.isin(field, list(field_types))
    if unsupported.any():
      raise NotImplementedError(f"{field_str} {field[unsupported]} not supported.")

  if mjm.sensor_cutoff.any():
    raise NotImplementedError("Sensor cutoff is unsupported.")

  for n, msg in (
    (mjm.nplugin, "Plugins"),
    (mjm.nflex, "Flexes"),
  ):
    if n > 0:
      raise NotImplementedError(f"{msg} are unsupported.")

  # check options
  for opt, opt_types, msg in (
    (mjm.opt.integrator, types.IntegratorType, "Integrator"),
    (mjm.opt.cone, types.ConeType, "Cone"),
    (mjm.opt.solver, types.SolverType, "Solver"),
  ):
    if opt not in set(opt_types):
      raise NotImplementedError(f"{msg} {opt} is unsupported.")

  if mjm.opt.wind.any():
    raise NotImplementedError("Wind is unsupported.")

  if mjm.opt.density > 0 or mjm.opt.viscosity > 0:
    raise NotImplementedError("Fluid forces are unsupported.")

  # TODO(team): remove after solver._update_gradient for Newton solver utilizes tile operations for islands
  nv_max = 60
  if mjm.nv > nv_max and (not mjm.opt.jacobian == mujoco.mjtJacobian.mjJAC_SPARSE):
    raise ValueError(f"Dense is unsupported for nv > {nv_max} (nv = {mjm.nv}).")

  m = types.Model()

  m.nq = mjm.nq
  m.nv = mjm.nv
  m.na = mjm.na
  m.nu = mjm.nu
  m.nbody = mjm.nbody
  m.njnt = mjm.njnt
  m.ngeom = mjm.ngeom
  m.nsite = mjm.nsite
  m.ncam = mjm.ncam
  m.nlight = mjm.nlight
  m.nmocap = mjm.nmocap
  m.nM = mjm.nM
<<<<<<< HEAD
  m.ntendon = mjm.ntendon
  m.nwrap = mjm.nwrap
=======
  m.nsensor = mjm.nsensor
  m.nsensordata = mjm.nsensordata
>>>>>>> 12f11243
  m.nlsp = mjm.opt.ls_iterations  # TODO(team): how to set nlsp?
  m.nexclude = mjm.nexclude
  m.opt.timestep = mjm.opt.timestep
  m.opt.tolerance = mjm.opt.tolerance
  m.opt.ls_tolerance = mjm.opt.ls_tolerance
  m.opt.gravity = wp.vec3(mjm.opt.gravity)
  m.opt.cone = mjm.opt.cone
  m.opt.solver = mjm.opt.solver
  m.opt.iterations = mjm.opt.iterations
  m.opt.ls_iterations = mjm.opt.ls_iterations
  m.opt.integrator = mjm.opt.integrator
  m.opt.disableflags = mjm.opt.disableflags
  m.opt.impratio = wp.float32(mjm.opt.impratio)
  m.opt.is_sparse = support.is_sparse(mjm)
  m.opt.ls_parallel = False
  m.stat.meaninertia = mjm.stat.meaninertia

  m.qpos0 = wp.array(mjm.qpos0, dtype=wp.float32, ndim=1)
  m.qpos_spring = wp.array(mjm.qpos_spring, dtype=wp.float32, ndim=1)

  # dof lower triangle row and column indices
  dof_tri_row, dof_tri_col = np.tril_indices(mjm.nv)

  # indices for sparse qM full_m
  is_, js = [], []
  for i in range(mjm.nv):
    j = i
    while j > -1:
      is_.append(i)
      js.append(j)
      j = mjm.dof_parentid[j]
  qM_fullm_i = is_
  qM_fullm_j = js

  # indices for sparse qM mul_m
  is_, js, madr_ijs = [], [], []
  for i in range(mjm.nv):
    madr_ij, j = mjm.dof_Madr[i], i

    while True:
      madr_ij, j = madr_ij + 1, mjm.dof_parentid[j]
      if j == -1:
        break
      is_, js, madr_ijs = is_ + [i], js + [j], madr_ijs + [madr_ij]

  qM_mulm_i, qM_mulm_j, qM_madr_ij = (
    np.array(x, dtype=np.int32) for x in (is_, js, madr_ijs)
  )

  jnt_limited_slide_hinge_adr = np.nonzero(
    mjm.jnt_limited
    & (
      (mjm.jnt_type == mujoco.mjtJoint.mjJNT_SLIDE)
      | (mjm.jnt_type == mujoco.mjtJoint.mjJNT_HINGE)
    )
  )[0]

  # body_tree is BFS ordering of body ids
  # body_treeadr contains starting index of each body tree level
  bodies, body_depth = {}, np.zeros(mjm.nbody, dtype=int) - 1
  for i in range(mjm.nbody):
    body_depth[i] = body_depth[mjm.body_parentid[i]] + 1
    bodies.setdefault(body_depth[i], []).append(i)
  body_tree = np.concatenate([bodies[i] for i in range(len(bodies))])
  tree_off = [0] + [len(bodies[i]) for i in range(len(bodies))]
  body_treeadr = np.cumsum(tree_off)[:-1]

  m.body_tree = wp.array(body_tree, dtype=wp.int32, ndim=1)
  m.body_treeadr = wp.array(body_treeadr, dtype=wp.int32, ndim=1, device="cpu")

  qLD_update_tree = np.empty(shape=(0, 3), dtype=int)
  qLD_update_treeadr = np.empty(shape=(0,), dtype=int)
  qLD_tile = np.empty(shape=(0,), dtype=int)
  qLD_tileadr = np.empty(shape=(0,), dtype=int)
  qLD_tilesize = np.empty(shape=(0,), dtype=int)

  if support.is_sparse(mjm):
    # qLD_update_tree has dof tree ordering of qLD updates for sparse factor m
    # qLD_update_treeadr contains starting index of each dof tree level
    mjd = mujoco.MjData(mjm)
    if version.parse(mujoco.__version__) > version.parse("3.2.7"):
      m.M_rownnz = wp.array(mjd.M_rownnz, dtype=wp.int32, ndim=1)
      m.M_rowadr = wp.array(mjd.M_rowadr, dtype=wp.int32, ndim=1)
      m.M_colind = wp.array(mjd.M_colind, dtype=wp.int32, ndim=1)
      m.mapM2M = wp.array(mjd.mapM2M, dtype=wp.int32, ndim=1)
      qLD_updates, dof_depth = {}, np.zeros(mjm.nv, dtype=int) - 1

      rownnz = mjd.M_rownnz
      rowadr = mjd.M_rowadr

      for k in range(mjm.nv):
        dof_depth[k] = dof_depth[mjm.dof_parentid[k]] + 1
        i = mjm.dof_parentid[k]
        diag_k = rowadr[k] + rownnz[k] - 1
        Madr_ki = diag_k - 1
        while i > -1:
          qLD_updates.setdefault(dof_depth[i], []).append((i, k, Madr_ki))
          i = mjm.dof_parentid[i]
          Madr_ki -= 1

      qLD_update_tree = np.concatenate(
        [qLD_updates[i] for i in range(len(qLD_updates))]
      )
      tree_off = [0] + [len(qLD_updates[i]) for i in range(len(qLD_updates))]
      qLD_update_treeadr = np.cumsum(tree_off)[:-1]
    else:
      qLD_updates, dof_depth = {}, np.zeros(mjm.nv, dtype=int) - 1
      for k in range(mjm.nv):
        dof_depth[k] = dof_depth[mjm.dof_parentid[k]] + 1
        i = mjm.dof_parentid[k]
        Madr_ki = mjm.dof_Madr[k] + 1
        while i > -1:
          qLD_updates.setdefault(dof_depth[i], []).append((i, k, Madr_ki))
          i = mjm.dof_parentid[i]
          Madr_ki += 1

      # qLD_treeadr contains starting indicies of each level of sparse updates
      qLD_update_tree = np.concatenate(
        [qLD_updates[i] for i in range(len(qLD_updates))]
      )
      tree_off = [0] + [len(qLD_updates[i]) for i in range(len(qLD_updates))]
      qLD_update_treeadr = np.cumsum(tree_off)[:-1]

  else:
    # qLD_tile has the dof id of each tile in qLD for dense factor m
    # qLD_tileadr contains starting index in qLD_tile of each tile group
    # qLD_tilesize has the square tile size of each tile group
    tile_corners = [i for i in range(mjm.nv) if mjm.dof_parentid[i] == -1]
    tiles = {}
    for i in range(len(tile_corners)):
      tile_beg = tile_corners[i]
      tile_end = mjm.nv if i == len(tile_corners) - 1 else tile_corners[i + 1]
      tiles.setdefault(tile_end - tile_beg, []).append(tile_beg)
    qLD_tile = np.concatenate([tiles[sz] for sz in sorted(tiles.keys())])
    tile_off = [0] + [len(tiles[sz]) for sz in sorted(tiles.keys())]
    qLD_tileadr = np.cumsum(tile_off)[:-1]
    qLD_tilesize = np.array(sorted(tiles.keys()))

  # tiles for actuator_moment - needs nu + nv tile size and offset
  actuator_moment_offset_nv = np.empty(shape=(0,), dtype=int)
  actuator_moment_offset_nu = np.empty(shape=(0,), dtype=int)
  actuator_moment_tileadr = np.empty(shape=(0,), dtype=int)
  actuator_moment_tilesize_nv = np.empty(shape=(0,), dtype=int)
  actuator_moment_tilesize_nu = np.empty(shape=(0,), dtype=int)

  if not support.is_sparse(mjm):
    # how many actuators for each tree
    tile_corners = [i for i in range(mjm.nv) if mjm.dof_parentid[i] == -1]
    tree_id = mjm.dof_treeid[tile_corners]
    num_trees = int(np.max(tree_id))
    tree = mjm.body_treeid[mjm.jnt_bodyid[mjm.actuator_trnid[:, 0]]]
    counts, ids = np.histogram(tree, bins=np.arange(0, num_trees + 2))
    acts_per_tree = dict(zip([int(i) for i in ids], [int(i) for i in counts]))

    tiles = {}
    act_beg = 0
    for i in range(len(tile_corners)):
      tile_beg = tile_corners[i]
      tile_end = mjm.nv if i == len(tile_corners) - 1 else tile_corners[i + 1]
      tree = int(tree_id[i])
      act_num = acts_per_tree[tree]
      tiles.setdefault((tile_end - tile_beg, act_num), []).append((tile_beg, act_beg))
      act_beg += act_num

    sorted_keys = sorted(tiles.keys())
    actuator_moment_offset_nv = [
      t[0] for key in sorted_keys for t in tiles.get(key, [])
    ]
    actuator_moment_offset_nu = [
      t[1] for key in sorted_keys for t in tiles.get(key, [])
    ]
    tile_off = [0] + [len(tiles[sz]) for sz in sorted(tiles.keys())]
    actuator_moment_tileadr = np.cumsum(tile_off)[:-1]  # offset
    actuator_moment_tilesize_nv = np.array(
      [a[0] for a in sorted_keys]
    )  # for this level
    actuator_moment_tilesize_nu = np.array(
      [int(a[1]) for a in sorted_keys]
    )  # for this level

  m.qM_fullm_i = wp.array(qM_fullm_i, dtype=wp.int32, ndim=1)
  m.qM_fullm_j = wp.array(qM_fullm_j, dtype=wp.int32, ndim=1)
  m.qM_mulm_i = wp.array(qM_mulm_i, dtype=wp.int32, ndim=1)
  m.qM_mulm_j = wp.array(qM_mulm_j, dtype=wp.int32, ndim=1)
  m.qM_madr_ij = wp.array(qM_madr_ij, dtype=wp.int32, ndim=1)
  m.qLD_update_tree = wp.array(qLD_update_tree, dtype=wp.vec3i, ndim=1)
  m.qLD_update_treeadr = wp.array(
    qLD_update_treeadr, dtype=wp.int32, ndim=1, device="cpu"
  )
  m.qLD_tile = wp.array(qLD_tile, dtype=wp.int32, ndim=1)
  m.qLD_tileadr = wp.array(qLD_tileadr, dtype=wp.int32, ndim=1, device="cpu")
  m.qLD_tilesize = wp.array(qLD_tilesize, dtype=wp.int32, ndim=1, device="cpu")
  m.actuator_moment_offset_nv = wp.array(
    actuator_moment_offset_nv, dtype=wp.int32, ndim=1
  )
  m.actuator_moment_offset_nu = wp.array(
    actuator_moment_offset_nu, dtype=wp.int32, ndim=1
  )
  m.actuator_moment_tileadr = wp.array(
    actuator_moment_tileadr, dtype=wp.int32, ndim=1, device="cpu"
  )
  m.actuator_moment_tilesize_nv = wp.array(
    actuator_moment_tilesize_nv, dtype=wp.int32, ndim=1, device="cpu"
  )
  m.actuator_moment_tilesize_nu = wp.array(
    actuator_moment_tilesize_nu, dtype=wp.int32, ndim=1, device="cpu"
  )
  m.alpha_candidate = wp.array(np.linspace(0.0, 1.0, m.nlsp), dtype=wp.float32)
  m.body_dofadr = wp.array(mjm.body_dofadr, dtype=wp.int32, ndim=1)
  m.body_dofnum = wp.array(mjm.body_dofnum, dtype=wp.int32, ndim=1)
  m.body_jntadr = wp.array(mjm.body_jntadr, dtype=wp.int32, ndim=1)
  m.body_jntnum = wp.array(mjm.body_jntnum, dtype=wp.int32, ndim=1)
  m.body_parentid = wp.array(mjm.body_parentid, dtype=wp.int32, ndim=1)
  m.body_mocapid = wp.array(mjm.body_mocapid, dtype=wp.int32, ndim=1)
  m.body_weldid = wp.array(mjm.body_weldid, dtype=wp.int32, ndim=1)
  m.body_pos = wp.array(mjm.body_pos, dtype=wp.vec3, ndim=1)
  m.body_quat = wp.array(mjm.body_quat, dtype=wp.quat, ndim=1)
  m.body_ipos = wp.array(mjm.body_ipos, dtype=wp.vec3, ndim=1)
  m.body_iquat = wp.array(mjm.body_iquat, dtype=wp.quat, ndim=1)
  m.body_rootid = wp.array(mjm.body_rootid, dtype=wp.int32, ndim=1)
  m.body_inertia = wp.array(mjm.body_inertia, dtype=wp.vec3, ndim=1)
  m.body_mass = wp.array(mjm.body_mass, dtype=wp.float32, ndim=1)

  subtree_mass = np.copy(mjm.body_mass)
  # TODO(team): should this be [mjm.nbody - 1, 0) ?
  for i in range(mjm.nbody - 1, -1, -1):
    subtree_mass[mjm.body_parentid[i]] += subtree_mass[i]

  m.subtree_mass = wp.array(subtree_mass, dtype=wp.float32, ndim=1)
  m.body_invweight0 = wp.array(mjm.body_invweight0, dtype=wp.float32, ndim=2)
  m.body_geomnum = wp.array(mjm.body_geomnum, dtype=wp.int32, ndim=1)
  m.body_geomadr = wp.array(mjm.body_geomadr, dtype=wp.int32, ndim=1)
  m.body_contype = wp.array(mjm.body_contype, dtype=wp.int32, ndim=1)
  m.body_conaffinity = wp.array(mjm.body_conaffinity, dtype=wp.int32, ndim=1)
  m.jnt_bodyid = wp.array(mjm.jnt_bodyid, dtype=wp.int32, ndim=1)
  m.jnt_limited = wp.array(mjm.jnt_limited, dtype=wp.int32, ndim=1)
  m.jnt_limited_slide_hinge_adr = wp.array(
    jnt_limited_slide_hinge_adr, dtype=wp.int32, ndim=1
  )
  m.jnt_type = wp.array(mjm.jnt_type, dtype=wp.int32, ndim=1)
  m.jnt_solref = wp.array(mjm.jnt_solref, dtype=wp.vec2f, ndim=1)
  m.jnt_solimp = wp.array(mjm.jnt_solimp, dtype=types.vec5, ndim=1)
  m.jnt_qposadr = wp.array(mjm.jnt_qposadr, dtype=wp.int32, ndim=1)
  m.jnt_dofadr = wp.array(mjm.jnt_dofadr, dtype=wp.int32, ndim=1)
  m.jnt_axis = wp.array(mjm.jnt_axis, dtype=wp.vec3, ndim=1)
  m.jnt_pos = wp.array(mjm.jnt_pos, dtype=wp.vec3, ndim=1)
  m.jnt_range = wp.array(mjm.jnt_range, dtype=wp.float32, ndim=2)
  m.jnt_margin = wp.array(mjm.jnt_margin, dtype=wp.float32, ndim=1)
  m.jnt_stiffness = wp.array(mjm.jnt_stiffness, dtype=wp.float32, ndim=1)
  m.jnt_actfrclimited = wp.array(mjm.jnt_actfrclimited, dtype=wp.bool, ndim=1)
  m.jnt_actfrcrange = wp.array(mjm.jnt_actfrcrange, dtype=wp.vec2, ndim=1)
  m.geom_type = wp.array(mjm.geom_type, dtype=wp.int32, ndim=1)
  m.geom_bodyid = wp.array(mjm.geom_bodyid, dtype=wp.int32, ndim=1)
  m.geom_conaffinity = wp.array(mjm.geom_conaffinity, dtype=wp.int32, ndim=1)
  m.geom_contype = wp.array(mjm.geom_contype, dtype=wp.int32, ndim=1)
  m.geom_condim = wp.array(mjm.geom_condim, dtype=wp.int32, ndim=1)
  m.geom_pos = wp.array(mjm.geom_pos, dtype=wp.vec3, ndim=1)
  m.geom_quat = wp.array(mjm.geom_quat, dtype=wp.quat, ndim=1)
  m.geom_size = wp.array(mjm.geom_size, dtype=wp.vec3, ndim=1)
  m.geom_priority = wp.array(mjm.geom_priority, dtype=wp.int32, ndim=1)
  m.geom_solmix = wp.array(mjm.geom_solmix, dtype=wp.float32, ndim=1)
  m.geom_solref = wp.array(mjm.geom_solref, dtype=wp.vec2, ndim=1)
  m.geom_solimp = wp.array(mjm.geom_solimp, dtype=types.vec5, ndim=1)
  m.geom_friction = wp.array(mjm.geom_friction, dtype=wp.vec3, ndim=1)
  m.geom_margin = wp.array(mjm.geom_margin, dtype=wp.float32, ndim=1)
  m.geom_gap = wp.array(mjm.geom_gap, dtype=wp.float32, ndim=1)
  m.geom_aabb = wp.array(mjm.geom_aabb, dtype=wp.vec3, ndim=3)
  m.geom_rbound = wp.array(mjm.geom_rbound, dtype=wp.float32, ndim=1)
  m.geom_dataid = wp.array(mjm.geom_dataid, dtype=wp.int32, ndim=1)
  m.mesh_vertadr = wp.array(mjm.mesh_vertadr, dtype=wp.int32, ndim=1)
  m.mesh_vertnum = wp.array(mjm.mesh_vertnum, dtype=wp.int32, ndim=1)
  m.mesh_vert = wp.array(mjm.mesh_vert, dtype=wp.vec3, ndim=1)
  m.site_pos = wp.array(mjm.site_pos, dtype=wp.vec3, ndim=1)
  m.site_quat = wp.array(mjm.site_quat, dtype=wp.quat, ndim=1)
  m.site_bodyid = wp.array(mjm.site_bodyid, dtype=wp.int32, ndim=1)
  m.cam_mode = wp.array(mjm.cam_mode, dtype=wp.int32, ndim=1)
  m.cam_bodyid = wp.array(mjm.cam_bodyid, dtype=wp.int32, ndim=1)
  m.cam_targetbodyid = wp.array(mjm.cam_targetbodyid, dtype=wp.int32, ndim=1)
  m.cam_pos = wp.array(mjm.cam_pos, dtype=wp.vec3, ndim=1)
  m.cam_quat = wp.array(mjm.cam_quat, dtype=wp.quat, ndim=1)
  m.cam_poscom0 = wp.array(mjm.cam_poscom0, dtype=wp.vec3, ndim=1)
  m.cam_pos0 = wp.array(mjm.cam_pos0, dtype=wp.vec3, ndim=1)
  m.cam_mat0 = wp.array(mjm.cam_mat0.reshape(-1, 3, 3), dtype=wp.mat33, ndim=1)
  m.light_mode = wp.array(mjm.light_mode, dtype=wp.int32, ndim=1)
  m.light_bodyid = wp.array(mjm.light_bodyid, dtype=wp.int32, ndim=1)
  m.light_targetbodyid = wp.array(mjm.light_targetbodyid, dtype=wp.int32, ndim=1)
  m.light_pos = wp.array(mjm.light_pos, dtype=wp.vec3, ndim=1)
  m.light_dir = wp.array(mjm.light_dir, dtype=wp.vec3, ndim=1)
  m.light_poscom0 = wp.array(mjm.light_poscom0, dtype=wp.vec3, ndim=1)
  m.light_pos0 = wp.array(mjm.light_pos0, dtype=wp.vec3, ndim=1)
  m.light_dir0 = wp.array(mjm.light_dir0, dtype=wp.vec3, ndim=1)
  m.dof_bodyid = wp.array(mjm.dof_bodyid, dtype=wp.int32, ndim=1)
  m.dof_jntid = wp.array(mjm.dof_jntid, dtype=wp.int32, ndim=1)
  m.dof_parentid = wp.array(mjm.dof_parentid, dtype=wp.int32, ndim=1)
  m.dof_Madr = wp.array(mjm.dof_Madr, dtype=wp.int32, ndim=1)
  m.dof_armature = wp.array(mjm.dof_armature, dtype=wp.float32, ndim=1)
  m.dof_damping = wp.array(mjm.dof_damping, dtype=wp.float32, ndim=1)
  m.dof_tri_row = wp.from_numpy(dof_tri_row, dtype=wp.int32)
  m.dof_tri_col = wp.from_numpy(dof_tri_col, dtype=wp.int32)
  m.dof_invweight0 = wp.array(mjm.dof_invweight0, dtype=wp.float32, ndim=1)
  m.actuator_trntype = wp.array(mjm.actuator_trntype, dtype=wp.int32, ndim=1)
  m.actuator_trnid = wp.array(mjm.actuator_trnid, dtype=wp.int32, ndim=2)
  m.actuator_ctrllimited = wp.array(mjm.actuator_ctrllimited, dtype=wp.bool, ndim=1)
  m.actuator_ctrlrange = wp.array(mjm.actuator_ctrlrange, dtype=wp.vec2, ndim=1)
  m.actuator_forcelimited = wp.array(mjm.actuator_forcelimited, dtype=wp.bool, ndim=1)
  m.actuator_forcerange = wp.array(mjm.actuator_forcerange, dtype=wp.vec2, ndim=1)
  m.actuator_gaintype = wp.array(mjm.actuator_gaintype, dtype=wp.int32, ndim=1)
  m.actuator_gainprm = wp.array(mjm.actuator_gainprm, dtype=wp.float32, ndim=2)
  m.actuator_biastype = wp.array(mjm.actuator_biastype, dtype=wp.int32, ndim=1)
  m.actuator_biasprm = wp.array(mjm.actuator_biasprm, dtype=wp.float32, ndim=2)
  m.actuator_gear = wp.array(mjm.actuator_gear, dtype=wp.spatial_vector, ndim=1)
  m.actuator_actlimited = wp.array(mjm.actuator_actlimited, dtype=wp.bool, ndim=1)
  m.actuator_actrange = wp.array(mjm.actuator_actrange, dtype=wp.vec2, ndim=1)
  m.actuator_actadr = wp.array(mjm.actuator_actadr, dtype=wp.int32, ndim=1)
  m.actuator_dyntype = wp.array(mjm.actuator_dyntype, dtype=wp.int32, ndim=1)
  m.actuator_dynprm = wp.array(mjm.actuator_dynprm, dtype=types.vec10f, ndim=1)
  m.exclude_signature = wp.array(mjm.exclude_signature, dtype=wp.int32, ndim=1)

  # short-circuiting here allows us to skip a lot of code in implicit integration
  m.actuator_affine_bias_gain = bool(
    np.any(mjm.actuator_biastype == types.BiasType.AFFINE.value)
    or np.any(mjm.actuator_gaintype == types.GainType.AFFINE.value)
  )

<<<<<<< HEAD
  # tendon
  m.tendon_adr = wp.array(mjm.tendon_adr, dtype=wp.int32, ndim=1)
  m.tendon_num = wp.array(mjm.tendon_num, dtype=wp.int32, ndim=1)
  m.wrap_objid = wp.array(mjm.wrap_objid, dtype=wp.int32, ndim=1)
  m.wrap_prm = wp.array(mjm.wrap_prm, dtype=wp.float32, ndim=1)
  m.wrap_type = wp.array(mjm.wrap_type, dtype=wp.int32, ndim=1)

  tendon_jnt_adr = []
  wrap_jnt_adr = []
  for i in range(mjm.ntendon):
    adr = mjm.tendon_adr[i]
    if mjm.wrap_type[adr] == mujoco.mjtWrap.mjWRAP_JOINT:
      tendon_num = mjm.tendon_num[i]
      for j in range(tendon_num):
        tendon_jnt_adr.append(i)
        wrap_jnt_adr.append(adr + j)

  m.tendon_jnt_adr = wp.array(tendon_jnt_adr, dtype=wp.int32, ndim=1)
  m.wrap_jnt_adr = wp.array(wrap_jnt_adr, dtype=wp.int32, ndim=1)
=======
  # sensors
  m.sensor_type = wp.array(mjm.sensor_type, dtype=wp.int32, ndim=1)
  m.sensor_datatype = wp.array(mjm.sensor_datatype, dtype=wp.int32, ndim=1)
  m.sensor_objtype = wp.array(mjm.sensor_objtype, dtype=wp.int32, ndim=1)
  m.sensor_objid = wp.array(mjm.sensor_objid, dtype=wp.int32, ndim=1)
  m.sensor_reftype = wp.array(mjm.sensor_reftype, dtype=wp.int32, ndim=1)
  m.sensor_refid = wp.array(mjm.sensor_refid, dtype=wp.int32, ndim=1)
  m.sensor_dim = wp.array(mjm.sensor_dim, dtype=wp.int32, ndim=1)
  m.sensor_adr = wp.array(mjm.sensor_adr, dtype=wp.int32, ndim=1)
  m.sensor_cutoff = wp.array(mjm.sensor_cutoff, dtype=wp.float32, ndim=1)
  m.sensor_pos_adr = wp.array(
    np.nonzero(mjm.sensor_needstage == mujoco.mjtStage.mjSTAGE_POS)[0],
    dtype=wp.int32,
    ndim=1,
  )
  m.sensor_vel_adr = wp.array(
    np.nonzero(mjm.sensor_needstage == mujoco.mjtStage.mjSTAGE_VEL)[0],
    dtype=wp.int32,
    ndim=1,
  )
  m.sensor_acc_adr = wp.array(
    np.nonzero(mjm.sensor_needstage == mujoco.mjtStage.mjSTAGE_ACC)[0],
    dtype=wp.int32,
    ndim=1,
  )
>>>>>>> 12f11243

  return m


def _constraint(mjm: mujoco.MjModel, nworld: int, njmax: int) -> types.Constraint:
  efc = types.Constraint()

  efc.J = wp.zeros((njmax, mjm.nv), dtype=wp.float32)
  efc.D = wp.zeros((njmax,), dtype=wp.float32)
  efc.pos = wp.zeros((njmax,), dtype=wp.float32)
  efc.aref = wp.zeros((njmax,), dtype=wp.float32)
  efc.force = wp.zeros((njmax,), dtype=wp.float32)
  efc.margin = wp.zeros((njmax,), dtype=wp.float32)
  efc.worldid = wp.zeros((njmax,), dtype=wp.int32)

  efc.Jaref = wp.empty(shape=(njmax,), dtype=wp.float32)
  efc.Ma = wp.empty(shape=(nworld, mjm.nv), dtype=wp.float32)
  efc.grad = wp.empty(shape=(nworld, mjm.nv), dtype=wp.float32)
  efc.grad_dot = wp.empty(shape=(nworld,), dtype=wp.float32)
  efc.Mgrad = wp.empty(shape=(nworld, mjm.nv), dtype=wp.float32)
  efc.search = wp.empty(shape=(nworld, mjm.nv), dtype=wp.float32)
  efc.search_dot = wp.empty(shape=(nworld,), dtype=wp.float32)
  efc.gauss = wp.empty(shape=(nworld,), dtype=wp.float32)
  efc.cost = wp.empty(shape=(nworld,), dtype=wp.float32)
  efc.prev_cost = wp.empty(shape=(nworld,), dtype=wp.float32)
  efc.solver_niter = wp.empty(shape=(nworld,), dtype=wp.int32)
  efc.active = wp.empty(shape=(njmax,), dtype=wp.int32)
  efc.gtol = wp.empty(shape=(nworld,), dtype=wp.float32)
  efc.mv = wp.empty(shape=(nworld, mjm.nv), dtype=wp.float32)
  efc.jv = wp.empty(shape=(njmax,), dtype=wp.float32)
  efc.quad = wp.empty(shape=(njmax,), dtype=wp.vec3f)
  efc.quad_gauss = wp.empty(shape=(nworld,), dtype=wp.vec3f)
  efc.h = wp.empty(shape=(nworld, mjm.nv, mjm.nv), dtype=wp.float32)
  efc.alpha = wp.empty(shape=(nworld,), dtype=wp.float32)
  efc.prev_grad = wp.empty(shape=(nworld, mjm.nv), dtype=wp.float32)
  efc.prev_Mgrad = wp.empty(shape=(nworld, mjm.nv), dtype=wp.float32)
  efc.beta = wp.empty(shape=(nworld,), dtype=wp.float32)
  efc.beta_num = wp.empty(shape=(nworld,), dtype=wp.float32)
  efc.beta_den = wp.empty(shape=(nworld,), dtype=wp.float32)
  efc.done = wp.empty(shape=(nworld,), dtype=bool)

  efc.ls_done = wp.zeros(shape=(nworld,), dtype=bool)
  efc.p0 = wp.empty(shape=(nworld,), dtype=wp.vec3)
  efc.lo = wp.empty(shape=(nworld,), dtype=wp.vec3)
  efc.lo_alpha = wp.empty(shape=(nworld,), dtype=wp.float32)
  efc.hi = wp.empty(shape=(nworld,), dtype=wp.vec3)
  efc.hi_alpha = wp.empty(shape=(nworld,), dtype=wp.float32)
  efc.lo_next = wp.empty(shape=(nworld,), dtype=wp.vec3)
  efc.lo_next_alpha = wp.empty(shape=(nworld,), dtype=wp.float32)
  efc.hi_next = wp.empty(shape=(nworld,), dtype=wp.vec3)
  efc.hi_next_alpha = wp.empty(shape=(nworld,), dtype=wp.float32)
  efc.mid = wp.empty(shape=(nworld,), dtype=wp.vec3)
  efc.mid_alpha = wp.empty(shape=(nworld,), dtype=wp.float32)

  efc.cost_candidate = wp.empty(shape=(nworld, mjm.opt.ls_iterations), dtype=wp.float32)
  efc.quad_total_candidate = wp.empty(
    shape=(nworld, mjm.opt.ls_iterations), dtype=wp.vec3f
  )

  return efc


def make_data(
  mjm: mujoco.MjModel, nworld: int = 1, nconmax: int = -1, njmax: int = -1
) -> types.Data:
  d = types.Data()
  d.nworld = nworld

  # TODO(team): move to Model?
  if nconmax == -1:
    # TODO(team): heuristic for nconmax
    nconmax = 512
  d.nconmax = nconmax
  if njmax == -1:
    # TODO(team): heuristic for njmax
    njmax = 512
  d.njmax = njmax

  d.ncon = wp.zeros(1, dtype=wp.int32)
  d.nefc = wp.zeros(1, dtype=wp.int32, ndim=1)
  d.nl = 0
  d.time = 0.0

  qpos0 = np.tile(mjm.qpos0, (nworld, 1))
  d.qpos = wp.array(qpos0, dtype=wp.float32, ndim=2)
  d.qvel = wp.zeros((nworld, mjm.nv), dtype=wp.float32, ndim=2)
  d.qacc_warmstart = wp.zeros((nworld, mjm.nv), dtype=wp.float32, ndim=2)
  d.qfrc_applied = wp.zeros((nworld, mjm.nv), dtype=wp.float32, ndim=2)
  d.mocap_pos = wp.zeros((nworld, mjm.nmocap), dtype=wp.vec3)
  d.mocap_quat = wp.zeros((nworld, mjm.nmocap), dtype=wp.quat)
  d.qacc = wp.zeros((nworld, mjm.nv), dtype=wp.float32)
  d.xanchor = wp.zeros((nworld, mjm.njnt), dtype=wp.vec3)
  d.xaxis = wp.zeros((nworld, mjm.njnt), dtype=wp.vec3)
  d.xmat = wp.zeros((nworld, mjm.nbody), dtype=wp.mat33)
  d.xpos = wp.zeros((nworld, mjm.nbody), dtype=wp.vec3)
  d.xquat = wp.zeros((nworld, mjm.nbody), dtype=wp.quat)
  d.xipos = wp.zeros((nworld, mjm.nbody), dtype=wp.vec3)
  d.ximat = wp.zeros((nworld, mjm.nbody), dtype=wp.mat33)
  d.subtree_com = wp.zeros((nworld, mjm.nbody), dtype=wp.vec3)
  d.geom_xpos = wp.zeros((nworld, mjm.ngeom), dtype=wp.vec3)
  d.geom_xmat = wp.zeros((nworld, mjm.ngeom), dtype=wp.mat33)
  d.site_xpos = wp.zeros((nworld, mjm.nsite), dtype=wp.vec3)
  d.site_xmat = wp.zeros((nworld, mjm.nsite), dtype=wp.mat33)
  d.cam_xpos = wp.zeros((nworld, mjm.ncam), dtype=wp.vec3)
  d.cam_xmat = wp.zeros((nworld, mjm.ncam), dtype=wp.mat33)
  d.light_xpos = wp.zeros((nworld, mjm.nlight), dtype=wp.vec3)
  d.light_xdir = wp.zeros((nworld, mjm.nlight), dtype=wp.vec3)
  d.cinert = wp.zeros((nworld, mjm.nbody), dtype=types.vec10)
  d.cdof = wp.zeros((nworld, mjm.nv), dtype=wp.spatial_vector)
  d.ctrl = wp.zeros((nworld, mjm.nu), dtype=wp.float32)
  d.actuator_velocity = wp.zeros((nworld, mjm.nu), dtype=wp.float32)
  d.actuator_force = wp.zeros((nworld, mjm.nu), dtype=wp.float32)
  d.actuator_length = wp.zeros((nworld, mjm.nu), dtype=wp.float32)
  d.actuator_moment = wp.zeros((nworld, mjm.nu, mjm.nv), dtype=wp.float32)
  d.crb = wp.zeros((nworld, mjm.nbody), dtype=types.vec10)
  if support.is_sparse(mjm):
    d.qM = wp.zeros((nworld, 1, mjm.nM), dtype=wp.float32)
    d.qLD = wp.zeros((nworld, 1, mjm.nM), dtype=wp.float32)
  else:
    d.qM = wp.zeros((nworld, mjm.nv, mjm.nv), dtype=wp.float32)
    d.qLD = wp.zeros((nworld, mjm.nv, mjm.nv), dtype=wp.float32)
  d.act_dot = wp.zeros((nworld, mjm.na), dtype=wp.float32)
  d.act = wp.zeros((nworld, mjm.na), dtype=wp.float32)
  d.qLDiagInv = wp.zeros((nworld, mjm.nv), dtype=wp.float32)
  d.cvel = wp.zeros((nworld, mjm.nbody), dtype=wp.spatial_vector)
  d.cdof_dot = wp.zeros((nworld, mjm.nv), dtype=wp.spatial_vector)
  d.qfrc_bias = wp.zeros((nworld, mjm.nv), dtype=wp.float32)
  d.contact = types.Contact()
  d.contact.dist = wp.zeros((nconmax,), dtype=wp.float32)
  d.contact.pos = wp.zeros((nconmax,), dtype=wp.vec3f)
  d.contact.frame = wp.zeros((nconmax,), dtype=wp.mat33f)
  d.contact.includemargin = wp.zeros((nconmax,), dtype=wp.float32)
  d.contact.friction = wp.zeros((nconmax,), dtype=types.vec5)
  d.contact.solref = wp.zeros((nconmax,), dtype=wp.vec2f)
  d.contact.solreffriction = wp.zeros((nconmax,), dtype=wp.vec2f)
  d.contact.solimp = wp.zeros((nconmax,), dtype=types.vec5)
  d.contact.dim = wp.zeros((nconmax,), dtype=wp.int32)
  d.contact.geom = wp.zeros((nconmax,), dtype=wp.vec2i)
  d.contact.efc_address = wp.zeros((nconmax, np.max(mjm.geom_condim)), dtype=wp.int32)
  d.contact.worldid = wp.zeros((nconmax,), dtype=wp.int32)
  d.efc = _constraint(mjm, d.nworld, d.njmax)
  d.qfrc_passive = wp.zeros((nworld, mjm.nv), dtype=wp.float32)
  d.qfrc_spring = wp.zeros((nworld, mjm.nv), dtype=wp.float32)
  d.qfrc_damper = wp.zeros((nworld, mjm.nv), dtype=wp.float32)
  d.qfrc_actuator = wp.zeros((nworld, mjm.nv), dtype=wp.float32)
  d.qfrc_smooth = wp.zeros((nworld, mjm.nv), dtype=wp.float32)
  d.qfrc_constraint = wp.zeros((nworld, mjm.nv), dtype=wp.float32)
  d.qacc_smooth = wp.zeros((nworld, mjm.nv), dtype=wp.float32)

  d.rne_cacc = wp.zeros(shape=(d.nworld, mjm.nbody), dtype=wp.spatial_vector)
  d.rne_cfrc = wp.zeros(shape=(d.nworld, mjm.nbody), dtype=wp.spatial_vector)

  d.xfrc_applied = wp.zeros((nworld, mjm.nbody), dtype=wp.spatial_vector)

  # internal tmp arrays
  d.qfrc_integration = wp.zeros((nworld, mjm.nv), dtype=wp.float32)
  d.qacc_integration = wp.zeros((nworld, mjm.nv), dtype=wp.float32)
  d.qM_integration = wp.zeros_like(d.qM)
  d.qLD_integration = wp.zeros_like(d.qLD)
  d.qLDiagInv_integration = wp.zeros_like(d.qLDiagInv)
  d.act_vel_integration = wp.zeros_like(d.ctrl)

  # sweep-and-prune broadphase
  d.sap_geom_sort = wp.zeros((nworld, mjm.ngeom), dtype=wp.vec4)
  d.sap_projection_lower = wp.zeros((2 * nworld, mjm.ngeom), dtype=wp.float32)
  d.sap_projection_upper = wp.zeros((nworld, mjm.ngeom), dtype=wp.float32)
  d.sap_sort_index = wp.zeros((2 * nworld, mjm.ngeom), dtype=wp.int32)
  d.sap_range = wp.zeros((nworld, mjm.ngeom), dtype=wp.int32)
  d.sap_cumulative_sum = wp.zeros(nworld * mjm.ngeom, dtype=wp.int32)
  segment_indices_list = [i * mjm.ngeom for i in range(nworld + 1)]
  d.sap_segment_index = wp.array(segment_indices_list, dtype=int)

  # collision driver
  d.collision_pair = wp.empty(nconmax, dtype=wp.vec2i, ndim=1)
  d.collision_worldid = wp.empty(nconmax, dtype=wp.int32, ndim=1)
  d.ncollision = wp.zeros(1, dtype=wp.int32, ndim=1)

<<<<<<< HEAD
  # tendon
  d.ten_length = wp.zeros((nworld, mjm.ntendon), dtype=wp.float32, ndim=2)
  d.ten_J = wp.zeros((nworld, mjm.ntendon, mjm.nv), dtype=wp.float32, ndim=3)
=======
  # sensors
  d.sensordata = wp.zeros((nworld, mjm.nsensordata), dtype=wp.float32)
>>>>>>> 12f11243

  return d


def put_data(
  mjm: mujoco.MjModel,
  mjd: mujoco.MjData,
  nworld: Optional[int] = None,
  nconmax: Optional[int] = None,
  njmax: Optional[int] = None,
) -> types.Data:
  d = types.Data()

  nworld = nworld or 1
  # TODO(team): better heuristic for nconmax
  nconmax = nconmax or max(512, mjd.ncon * nworld)
  # TODO(team): better heuristic for njmax
  njmax = njmax or max(512, mjd.nefc * nworld)

  if nworld < 1:
    raise ValueError("nworld must be >= 1")

  if nconmax < 1:
    raise ValueError("nconmax must be >= 1")

  if njmax < 1:
    raise ValueError("njmax must be >= 1")

  if nworld * mjd.ncon > nconmax:
    raise ValueError(f"nconmax overflow (nconmax must be >= {nworld * mjd.ncon})")

  if nworld * mjd.nefc > njmax:
    raise ValueError(f"njmax overflow (njmax must be >= {nworld * mjd.nefc})")

  d.nworld = nworld
  # TODO(team): move nconmax and njmax to Model?
  d.nconmax = nconmax
  d.njmax = njmax

  d.ncon = wp.array([mjd.ncon * nworld], dtype=wp.int32, ndim=1)
  d.nl = mjd.nl
  d.nefc = wp.array([mjd.nefc * nworld], dtype=wp.int32, ndim=1)
  d.time = mjd.time

  # TODO(erikfrey): would it be better to tile on the gpu?
  def tile(x):
    return np.tile(x, (nworld,) + (1,) * len(x.shape))

  if support.is_sparse(mjm):
    qM = np.expand_dims(mjd.qM, axis=0)
    qLD = np.expand_dims(mjd.qLD, axis=0)
    efc_J = np.zeros((mjd.nefc, mjm.nv))
    mujoco.mju_sparse2dense(
      efc_J, mjd.efc_J, mjd.efc_J_rownnz, mjd.efc_J_rowadr, mjd.efc_J_colind
    )
  else:
    qM = np.zeros((mjm.nv, mjm.nv))
    mujoco.mj_fullM(mjm, qM, mjd.qM)
    qLD = np.linalg.cholesky(qM)
    efc_J = mjd.efc_J.reshape((mjd.nefc, mjm.nv))

  # TODO(taylorhowell): sparse actuator_moment
  actuator_moment = np.zeros((mjm.nu, mjm.nv))
  mujoco.mju_sparse2dense(
    actuator_moment,
    mjd.actuator_moment,
    mjd.moment_rownnz,
    mjd.moment_rowadr,
    mjd.moment_colind,
  )

  d.qpos = wp.array(tile(mjd.qpos), dtype=wp.float32, ndim=2)
  d.qvel = wp.array(tile(mjd.qvel), dtype=wp.float32, ndim=2)
  d.qacc_warmstart = wp.array(tile(mjd.qacc_warmstart), dtype=wp.float32, ndim=2)
  d.qfrc_applied = wp.array(tile(mjd.qfrc_applied), dtype=wp.float32, ndim=2)
  d.mocap_pos = wp.array(tile(mjd.mocap_pos), dtype=wp.vec3, ndim=2)
  d.mocap_quat = wp.array(tile(mjd.mocap_quat), dtype=wp.quat, ndim=2)
  d.qacc = wp.array(tile(mjd.qacc), dtype=wp.float32, ndim=2)
  d.xanchor = wp.array(tile(mjd.xanchor), dtype=wp.vec3, ndim=2)
  d.xaxis = wp.array(tile(mjd.xaxis), dtype=wp.vec3, ndim=2)
  d.xmat = wp.array(tile(mjd.xmat), dtype=wp.mat33, ndim=2)
  d.xpos = wp.array(tile(mjd.xpos), dtype=wp.vec3, ndim=2)
  d.xquat = wp.array(tile(mjd.xquat), dtype=wp.quat, ndim=2)
  d.xipos = wp.array(tile(mjd.xipos), dtype=wp.vec3, ndim=2)
  d.ximat = wp.array(tile(mjd.ximat), dtype=wp.mat33, ndim=2)
  d.subtree_com = wp.array(tile(mjd.subtree_com), dtype=wp.vec3, ndim=2)
  d.geom_xpos = wp.array(tile(mjd.geom_xpos), dtype=wp.vec3, ndim=2)
  d.geom_xmat = wp.array(tile(mjd.geom_xmat), dtype=wp.mat33, ndim=2)
  d.site_xpos = wp.array(tile(mjd.site_xpos), dtype=wp.vec3, ndim=2)
  d.site_xmat = wp.array(tile(mjd.site_xmat), dtype=wp.mat33, ndim=2)
  d.cam_xpos = wp.array(tile(mjd.cam_xpos), dtype=wp.vec3, ndim=2)
  d.cam_xmat = wp.array(tile(mjd.cam_xmat.reshape(-1, 3, 3)), dtype=wp.mat33, ndim=2)
  d.light_xpos = wp.array(tile(mjd.light_xpos), dtype=wp.vec3, ndim=2)
  d.light_xdir = wp.array(tile(mjd.light_xdir), dtype=wp.vec3, ndim=2)
  d.cinert = wp.array(tile(mjd.cinert), dtype=types.vec10, ndim=2)
  d.cdof = wp.array(tile(mjd.cdof), dtype=wp.spatial_vector, ndim=2)
  d.crb = wp.array(tile(mjd.crb), dtype=types.vec10, ndim=2)
  d.qM = wp.array(tile(qM), dtype=wp.float32, ndim=3)
  d.qLD = wp.array(tile(qLD), dtype=wp.float32, ndim=3)
  d.qLDiagInv = wp.array(tile(mjd.qLDiagInv), dtype=wp.float32, ndim=2)
  d.ctrl = wp.array(tile(mjd.ctrl), dtype=wp.float32, ndim=2)
  d.actuator_velocity = wp.array(tile(mjd.actuator_velocity), dtype=wp.float32, ndim=2)
  d.actuator_force = wp.array(tile(mjd.actuator_force), dtype=wp.float32, ndim=2)
  d.actuator_length = wp.array(tile(mjd.actuator_length), dtype=wp.float32, ndim=2)
  d.actuator_moment = wp.array(tile(actuator_moment), dtype=wp.float32, ndim=3)
  d.cvel = wp.array(tile(mjd.cvel), dtype=wp.spatial_vector, ndim=2)
  d.cdof_dot = wp.array(tile(mjd.cdof_dot), dtype=wp.spatial_vector, ndim=2)
  d.qfrc_bias = wp.array(tile(mjd.qfrc_bias), dtype=wp.float32, ndim=2)
  d.qfrc_passive = wp.array(tile(mjd.qfrc_passive), dtype=wp.float32, ndim=2)
  d.qfrc_spring = wp.array(tile(mjd.qfrc_spring), dtype=wp.float32, ndim=2)
  d.qfrc_damper = wp.array(tile(mjd.qfrc_damper), dtype=wp.float32, ndim=2)
  d.qfrc_actuator = wp.array(tile(mjd.qfrc_actuator), dtype=wp.float32, ndim=2)
  d.qfrc_smooth = wp.array(tile(mjd.qfrc_smooth), dtype=wp.float32, ndim=2)
  d.qfrc_constraint = wp.array(tile(mjd.qfrc_constraint), dtype=wp.float32, ndim=2)
  d.qacc_smooth = wp.array(tile(mjd.qacc_smooth), dtype=wp.float32, ndim=2)
  d.act = wp.array(tile(mjd.act), dtype=wp.float32, ndim=2)
  d.act_dot = wp.array(tile(mjd.act_dot), dtype=wp.float32, ndim=2)

  nefc = mjd.nefc
  efc_worldid = np.zeros(njmax, dtype=int)

  for i in range(nworld):
    efc_worldid[i * nefc : (i + 1) * nefc] = i

  nefc_fill = njmax - nworld * nefc

  efc_J_fill = np.vstack(
    [np.repeat(efc_J, nworld, axis=0), np.zeros((nefc_fill, mjm.nv))]
  )
  efc_D_fill = np.concatenate(
    [np.repeat(mjd.efc_D, nworld, axis=0), np.zeros(nefc_fill)]
  )
  efc_pos_fill = np.concatenate(
    [np.repeat(mjd.efc_pos, nworld, axis=0), np.zeros(nefc_fill)]
  )
  efc_aref_fill = np.concatenate(
    [np.repeat(mjd.efc_aref, nworld, axis=0), np.zeros(nefc_fill)]
  )
  efc_force_fill = np.concatenate(
    [np.repeat(mjd.efc_force, nworld, axis=0), np.zeros(nefc_fill)]
  )
  efc_margin_fill = np.concatenate(
    [np.repeat(mjd.efc_margin, nworld, axis=0), np.zeros(nefc_fill)]
  )

  ncon = mjd.ncon
  condim_max = np.max(mjm.geom_condim)
  con_efc_address = np.zeros((nconmax, condim_max), dtype=int)
  for i in range(nworld):
    for j in range(ncon):
      condim = mjd.contact.dim[j]
      for k in range(condim):
        con_efc_address[i * ncon + j, k] = mjd.nefc * i + mjd.contact.efc_address[j] + k

  con_worldid = np.zeros(nconmax, dtype=int)
  for i in range(nworld):
    con_worldid[i * ncon : (i + 1) * ncon] = i

  ncon_fill = nconmax - nworld * ncon

  con_dist_fill = np.concatenate(
    [np.repeat(mjd.contact.dist, nworld, axis=0), np.zeros(ncon_fill)]
  )
  con_pos_fill = np.vstack(
    [np.repeat(mjd.contact.pos, nworld, axis=0), np.zeros((ncon_fill, 3))]
  )
  con_frame_fill = np.vstack(
    [np.repeat(mjd.contact.frame, nworld, axis=0), np.zeros((ncon_fill, 9))]
  )
  con_includemargin_fill = np.concatenate(
    [np.repeat(mjd.contact.includemargin, nworld, axis=0), np.zeros(ncon_fill)]
  )
  con_friction_fill = np.vstack(
    [np.repeat(mjd.contact.friction, nworld, axis=0), np.zeros((ncon_fill, 5))]
  )
  con_solref_fill = np.vstack(
    [np.repeat(mjd.contact.solref, nworld, axis=0), np.zeros((ncon_fill, 2))]
  )
  con_solreffriction_fill = np.vstack(
    [np.repeat(mjd.contact.solreffriction, nworld, axis=0), np.zeros((ncon_fill, 2))]
  )
  con_solimp_fill = np.vstack(
    [np.repeat(mjd.contact.solimp, nworld, axis=0), np.zeros((ncon_fill, 5))]
  )
  con_dim_fill = np.concatenate(
    [np.repeat(mjd.contact.dim, nworld, axis=0), np.zeros(ncon_fill)]
  )
  con_geom_fill = np.vstack(
    [np.repeat(mjd.contact.geom, nworld, axis=0), np.zeros((ncon_fill, 2))]
  )
  con_efc_address_fill = np.vstack([con_efc_address, np.zeros((ncon_fill, condim_max))])

  d.contact.dist = wp.array(con_dist_fill, dtype=wp.float32, ndim=1)
  d.contact.pos = wp.array(con_pos_fill, dtype=wp.vec3f, ndim=1)
  d.contact.frame = wp.array(con_frame_fill, dtype=wp.mat33f, ndim=1)
  d.contact.includemargin = wp.array(con_includemargin_fill, dtype=wp.float32, ndim=1)
  d.contact.friction = wp.array(con_friction_fill, dtype=types.vec5, ndim=1)
  d.contact.solref = wp.array(con_solref_fill, dtype=wp.vec2f, ndim=1)
  d.contact.solreffriction = wp.array(con_solreffriction_fill, dtype=wp.vec2f, ndim=1)
  d.contact.solimp = wp.array(con_solimp_fill, dtype=types.vec5, ndim=1)
  d.contact.dim = wp.array(con_dim_fill, dtype=wp.int32, ndim=1)
  d.contact.geom = wp.array(con_geom_fill, dtype=wp.vec2i, ndim=1)
  d.contact.efc_address = wp.array(con_efc_address_fill, dtype=wp.int32, ndim=2)
  d.contact.worldid = wp.array(con_worldid, dtype=wp.int32, ndim=1)

  d.rne_cacc = wp.zeros(shape=(d.nworld, mjm.nbody), dtype=wp.spatial_vector)
  d.rne_cfrc = wp.zeros(shape=(d.nworld, mjm.nbody), dtype=wp.spatial_vector)

  d.efc = _constraint(mjm, d.nworld, d.njmax)
  d.efc.J = wp.array(efc_J_fill, dtype=wp.float32, ndim=2)
  d.efc.D = wp.array(efc_D_fill, dtype=wp.float32, ndim=1)
  d.efc.pos = wp.array(efc_pos_fill, dtype=wp.float32, ndim=1)
  d.efc.aref = wp.array(efc_aref_fill, dtype=wp.float32, ndim=1)
  d.efc.force = wp.array(efc_force_fill, dtype=wp.float32, ndim=1)
  d.efc.margin = wp.array(efc_margin_fill, dtype=wp.float32, ndim=1)
  d.efc.worldid = wp.from_numpy(efc_worldid, dtype=wp.int32)

  d.xfrc_applied = wp.array(tile(mjd.xfrc_applied), dtype=wp.spatial_vector, ndim=2)

  # internal tmp arrays
  d.qfrc_integration = wp.zeros((nworld, mjm.nv), dtype=wp.float32)
  d.qacc_integration = wp.zeros((nworld, mjm.nv), dtype=wp.float32)
  d.qM_integration = wp.zeros_like(d.qM)
  d.qLD_integration = wp.zeros_like(d.qLD)
  d.qLDiagInv_integration = wp.zeros_like(d.qLDiagInv)
  d.act_vel_integration = wp.zeros_like(d.ctrl)

  # broadphase sweep and prune
  d.sap_geom_sort = wp.zeros((nworld, mjm.ngeom), dtype=wp.vec4)
  d.sap_projection_lower = wp.zeros((2 * nworld, mjm.ngeom), dtype=wp.float32)
  d.sap_projection_upper = wp.zeros((nworld, mjm.ngeom), dtype=wp.float32)
  d.sap_sort_index = wp.zeros((2 * nworld, mjm.ngeom), dtype=wp.int32)
  d.sap_range = wp.zeros((nworld, mjm.ngeom), dtype=wp.int32)
  d.sap_cumulative_sum = wp.zeros(nworld * mjm.ngeom, dtype=wp.int32)
  segment_indices_list = [i * mjm.ngeom for i in range(nworld + 1)]
  d.sap_segment_index = wp.array(segment_indices_list, dtype=int)

  # collision driver
  d.collision_pair = wp.empty(nconmax, dtype=wp.vec2i, ndim=1)
  d.collision_worldid = wp.empty(nconmax, dtype=wp.int32, ndim=1)
  d.ncollision = wp.zeros(1, dtype=wp.int32, ndim=1)

<<<<<<< HEAD
  # tendon
  d.ten_length = wp.array(tile(mjd.ten_length), dtype=wp.float32, ndim=2)

  if support.is_sparse(mjm) and mjm.ntendon:
    ten_J = np.zeros((mjm.ntendon, mjm.nv))
    mujoco.mju_sparse2dense(
      ten_J, mjd.ten_J, mjd.ten_J_rownnz, mjd.ten_J_rowadr, mjd.ten_J_colind
    )
  else:
    ten_J = mjd.ten_J.reshape((mjm.ntendon, mjm.nv))

  d.ten_J = wp.array(tile(ten_J), dtype=wp.float32, ndim=3)
=======
  # sensors
  d.sensordata = wp.array(tile(mjd.sensordata), dtype=wp.float32, ndim=2)
>>>>>>> 12f11243

  return d


def get_data_into(
  result: mujoco.MjData,
  mjm: mujoco.MjModel,
  d: types.Data,
):
  """Gets Data from a device into an existing mujoco.MjData."""
  if d.nworld > 1:
    raise NotImplementedError("only nworld == 1 supported for now")

  ncon = d.ncon.numpy()[0]
  nefc = d.nefc.numpy()[0]

  if ncon != result.ncon or nefc != result.nefc:
    mujoco._functions._realloc_con_efc(result, ncon=ncon, nefc=nefc)

  result.time = d.time

  result.qpos[:] = d.qpos.numpy()[0]
  result.qvel[:] = d.qvel.numpy()[0]
  result.qacc_warmstart = d.qacc_warmstart.numpy()[0]
  result.qfrc_applied = d.qfrc_applied.numpy()[0]
  result.mocap_pos = d.mocap_pos.numpy()[0]
  result.mocap_quat = d.mocap_quat.numpy()[0]
  result.qacc = d.qacc.numpy()[0]
  result.xanchor = d.xanchor.numpy()[0]
  result.xaxis = d.xaxis.numpy()[0]
  result.xmat = d.xmat.numpy().reshape((-1, 9))
  result.xpos = d.xpos.numpy()[0]
  result.xquat = d.xquat.numpy()[0]
  result.xipos = d.xipos.numpy()[0]
  result.ximat = d.ximat.numpy().reshape((-1, 9))
  result.subtree_com = d.subtree_com.numpy()[0]
  result.geom_xpos = d.geom_xpos.numpy()[0]
  result.geom_xmat = d.geom_xmat.numpy().reshape((-1, 9))
  result.site_xpos = d.site_xpos.numpy()[0]
  result.site_xmat = d.site_xmat.numpy().reshape((-1, 9))
  result.cam_xpos = d.cam_xpos.numpy()[0]
  result.cam_xmat = d.cam_xmat.numpy().reshape((-1, 9))
  result.light_xpos = d.light_xpos.numpy()[0]
  result.light_xdir = d.light_xdir.numpy()[0]
  result.cinert = d.cinert.numpy()[0]
  result.cdof = d.cdof.numpy()[0]
  result.crb = d.crb.numpy()[0]
  result.qLDiagInv = d.qLDiagInv.numpy()[0]
  result.ctrl = d.ctrl.numpy()[0]
  result.actuator_velocity = d.actuator_velocity.numpy()[0]
  result.actuator_force = d.actuator_force.numpy()[0]
  result.actuator_length = d.actuator_length.numpy()[0]
  mujoco.mju_dense2sparse(
    result.actuator_moment,
    d.actuator_moment.numpy()[0],
    result.moment_rownnz,
    result.moment_rowadr,
    result.moment_colind,
  )
  result.cvel = d.cvel.numpy()[0]
  result.cdof_dot = d.cdof_dot.numpy()[0]
  result.qfrc_bias = d.qfrc_bias.numpy()[0]
  result.qfrc_passive = d.qfrc_passive.numpy()[0]
  result.qfrc_spring = d.qfrc_spring.numpy()[0]
  result.qfrc_damper = d.qfrc_damper.numpy()[0]
  result.qfrc_actuator = d.qfrc_actuator.numpy()[0]
  result.qfrc_smooth = d.qfrc_smooth.numpy()[0]
  result.qfrc_constraint = d.qfrc_constraint.numpy()[0]
  result.qacc_smooth = d.qacc_smooth.numpy()[0]
  result.act = d.act.numpy()[0]
  result.act_dot = d.act_dot.numpy()[0]

  result.contact.dist[:] = d.contact.dist.numpy()[:ncon]
  result.contact.pos[:] = d.contact.pos.numpy()[:ncon]
  result.contact.frame[:] = d.contact.frame.numpy()[:ncon].reshape((-1, 9))
  result.contact.includemargin[:] = d.contact.includemargin.numpy()[:ncon]
  result.contact.friction[:] = d.contact.friction.numpy()[:ncon]
  result.contact.solref[:] = d.contact.solref.numpy()[:ncon]
  result.contact.solreffriction[:] = d.contact.solreffriction.numpy()[:ncon]
  result.contact.solimp[:] = d.contact.solimp.numpy()[:ncon]
  result.contact.dim[:] = d.contact.dim.numpy()[:ncon]
  result.contact.efc_address[:] = d.contact.efc_address.numpy()[:ncon, 0]

  if support.is_sparse(mjm):
    result.qM[:] = d.qM.numpy()[0, 0]
    result.qLD[:] = d.qLD.numpy()[0, 0]
    # TODO(team): set efc_J after fix to _realloc_con_efc lands
    # efc_J = d.efc_J.numpy()[0, :nefc]
    # mujoco.mju_dense2sparse(
    #   result.efc_J, efc_J, result.efc_J_rownnz, result.efc_J_rowadr, result.efc_J_colind
    # )
  else:
    qM = d.qM.numpy()
    adr = 0
    for i in range(mjm.nv):
      j = i
      while j >= 0:
        result.qM[adr] = qM[0, i, j]
        j = mjm.dof_parentid[j]
        adr += 1
    mujoco.mj_factorM(mjm, result)
    # TODO(team): set efc_J after fix to _realloc_con_efc lands
    # if nefc > 0:
    #   result.efc_J[:nefc * mjm.nv] = d.efc_J.numpy()[:nefc].flatten()
  result.efc_D[:] = d.efc.D.numpy()[:nefc]
  result.efc_pos[:] = d.efc.pos.numpy()[:nefc]
  result.efc_aref[:] = d.efc.aref.numpy()[:nefc]
  result.efc_force[:] = d.efc.force.numpy()[:nefc]
  result.efc_margin[:] = d.efc.margin.numpy()[:nefc]

  # TODO: other efc_ fields, anything else missing

  # sensors
  result.sensordata[:] = d.sensordata.numpy()<|MERGE_RESOLUTION|>--- conflicted
+++ resolved
@@ -84,13 +84,10 @@
   m.nlight = mjm.nlight
   m.nmocap = mjm.nmocap
   m.nM = mjm.nM
-<<<<<<< HEAD
   m.ntendon = mjm.ntendon
   m.nwrap = mjm.nwrap
-=======
   m.nsensor = mjm.nsensor
   m.nsensordata = mjm.nsensordata
->>>>>>> 12f11243
   m.nlsp = mjm.opt.ls_iterations  # TODO(team): how to set nlsp?
   m.nexclude = mjm.nexclude
   m.opt.timestep = mjm.opt.timestep
@@ -415,7 +412,6 @@
     or np.any(mjm.actuator_gaintype == types.GainType.AFFINE.value)
   )
 
-<<<<<<< HEAD
   # tendon
   m.tendon_adr = wp.array(mjm.tendon_adr, dtype=wp.int32, ndim=1)
   m.tendon_num = wp.array(mjm.tendon_num, dtype=wp.int32, ndim=1)
@@ -435,7 +431,7 @@
 
   m.tendon_jnt_adr = wp.array(tendon_jnt_adr, dtype=wp.int32, ndim=1)
   m.wrap_jnt_adr = wp.array(wrap_jnt_adr, dtype=wp.int32, ndim=1)
-=======
+
   # sensors
   m.sensor_type = wp.array(mjm.sensor_type, dtype=wp.int32, ndim=1)
   m.sensor_datatype = wp.array(mjm.sensor_datatype, dtype=wp.int32, ndim=1)
@@ -461,7 +457,6 @@
     dtype=wp.int32,
     ndim=1,
   )
->>>>>>> 12f11243
 
   return m
 
@@ -639,14 +634,12 @@
   d.collision_worldid = wp.empty(nconmax, dtype=wp.int32, ndim=1)
   d.ncollision = wp.zeros(1, dtype=wp.int32, ndim=1)
 
-<<<<<<< HEAD
   # tendon
   d.ten_length = wp.zeros((nworld, mjm.ntendon), dtype=wp.float32, ndim=2)
   d.ten_J = wp.zeros((nworld, mjm.ntendon, mjm.nv), dtype=wp.float32, ndim=3)
-=======
+
   # sensors
   d.sensordata = wp.zeros((nworld, mjm.nsensordata), dtype=wp.float32)
->>>>>>> 12f11243
 
   return d
 
@@ -889,7 +882,6 @@
   d.collision_worldid = wp.empty(nconmax, dtype=wp.int32, ndim=1)
   d.ncollision = wp.zeros(1, dtype=wp.int32, ndim=1)
 
-<<<<<<< HEAD
   # tendon
   d.ten_length = wp.array(tile(mjd.ten_length), dtype=wp.float32, ndim=2)
 
@@ -902,10 +894,9 @@
     ten_J = mjd.ten_J.reshape((mjm.ntendon, mjm.nv))
 
   d.ten_J = wp.array(tile(ten_J), dtype=wp.float32, ndim=3)
-=======
+
   # sensors
   d.sensordata = wp.array(tile(mjd.sensordata), dtype=wp.float32, ndim=2)
->>>>>>> 12f11243
 
   return d
 
