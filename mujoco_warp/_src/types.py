--- conflicted
+++ resolved
@@ -852,8 +852,6 @@
     nworld: number of worlds                                    ()
     nconmax: maximum number of contacts                         ()
     njmax: maximum number of constraints                        ()
-<<<<<<< HEAD
-=======
     rne_cacc: arrays used for smooth.rne                        (nworld, nbody, 6)
     rne_cfrc: arrays used for smooth.rne                        (nworld, nbody, 6)
     qpos_t0: temporary array for rk4                            (nworld, nq)
@@ -862,7 +860,6 @@
     qvel_rk: temporary array for rk4                            (nworld, nv)
     qacc_rk: temporary array for rk4                            (nworld, nv)
     act_dot_rk: temporary array for rk4                         (nworld, na)
->>>>>>> 3e74fbbe
     qfrc_integration: temporary array for integration           (nworld, nv)
     qacc_integration: temporary array for integration           (nworld, nv)
     act_vel_integration: temporary array for integration        (nworld, nu)
@@ -880,15 +877,12 @@
     collision_pair: collision pairs from broadphase             (nconmax,)
     collision_worldid: collision world ids from broadphase      (nconmax,)
     ncollision: collision count from broadphase                 ()
-<<<<<<< HEAD
     cacc: com-based acceleration                                (nworld, nbody, 6)
     cfrc_int: com-based interaction force with parent           (nworld, nbody, 6)
     cfrc_ext: com-based external force on body                  (nworld, nbody, 6)
-=======
     ten_length: tendon lengths                                  (ntendon,)
     ten_J: tendon Jacobian                                      (ntendon, nv)
     sensordata: sensor data array                               (nsensordata,)
->>>>>>> 3e74fbbe
   """
 
   ncon: wp.array(dtype=wp.int32, ndim=1)
@@ -947,8 +941,6 @@
   nworld: int
   nconmax: int
   njmax: int
-<<<<<<< HEAD
-=======
   rne_cacc: wp.array(dtype=wp.spatial_vector, ndim=2)
   rne_cfrc: wp.array(dtype=wp.spatial_vector, ndim=2)
   qpos_t0: wp.array(dtype=wp.float32, ndim=2)
@@ -957,7 +949,6 @@
   qvel_rk: wp.array(dtype=wp.float32, ndim=2)
   qacc_rk: wp.array(dtype=wp.float32, ndim=2)
   act_dot_rk: wp.array(dtype=wp.float32, ndim=2)
->>>>>>> 3e74fbbe
   qfrc_integration: wp.array(dtype=wp.float32, ndim=2)
   qacc_integration: wp.array(dtype=wp.float32, ndim=2)
   act_vel_integration: wp.array(dtype=wp.float32, ndim=2)
@@ -979,16 +970,14 @@
   collision_worldid: wp.array(dtype=wp.int32, ndim=1)
   ncollision: wp.array(dtype=wp.int32, ndim=1)
 
-<<<<<<< HEAD
   # rne_postconstraint
   cacc: wp.array(dtype=wp.spatial_vector, ndim=2)
   cfrc_int: wp.array(dtype=wp.spatial_vector, ndim=2)
   cfrc_ext: wp.array(dtype=wp.spatial_vector, ndim=2)
-=======
+
   # tendon
   ten_length: wp.array(dtype=wp.float32, ndim=2)
   ten_J: wp.array(dtype=wp.float32, ndim=3)
 
   # sensors
-  sensordata: wp.array(dtype=wp.float32, ndim=2)
->>>>>>> 3e74fbbe
+  sensordata: wp.array(dtype=wp.float32, ndim=2)